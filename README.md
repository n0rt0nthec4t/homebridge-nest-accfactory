--- conflicted
+++ resolved
@@ -136,13 +136,9 @@
 | localAccess        | Use direct access to supported camera(s) and doorbell(s) for video streaming and recording   | false          |
 | motionCooldown     | Time in seconds between detected motion events                                               | 60             |
 | personCooldown     | Time in seconds between detected person events                                               | 120            |
-<<<<<<< HEAD
 | personSensor       | Create a separate motion sensor for person detection for supported camera(s) and doorbell(s) | false          |
 | serialNumber       | Device serial number to which these settings belong to                                       |                |
 | streamingSwitch    | Create a switch for supported camera(s) and doorbell(s) to turn streaming on/off             | false          |
-=======
-| serialNumber       | Device serial number to which these settings belong to                                       |                |
->>>>>>> 8f8510a4
 
 ## ffmpeg
 
