--- conflicted
+++ resolved
@@ -49,13 +49,8 @@
         "prepublishOnly": "npm run lint && npm run build"
     },
     "devDependencies": {
-<<<<<<< HEAD
-        "@eslint/js": "^9.18.0",
+        "@eslint/js": "^9.20.0",
         "@stylistic/eslint-plugin": "^4.0.1",
-=======
-        "@eslint/js": "^9.20.0",
-        "@stylistic/eslint-plugin": "^2.13.0",
->>>>>>> 96e08178
         "@types/node": "^22.13.4",
         "@typescript-eslint/parser": "^8.24.1",
         "copyfiles": "^2.4.1",
