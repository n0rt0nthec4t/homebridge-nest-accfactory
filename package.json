{
    "name": "homebridge-nest-accfactory",
    "displayName": "Nest Accfactory",
    "type": "module",
    "version": "0.2.6-alpha.3",
    "description": "Homebridge support for Nest/Google devices including HomeKit Secure Video (HKSV) support for doorbells and cameras",
    "author": "n0rt0nthec4t",
    "license": "Apache-2.0",
    "homepage": "https://github.com/n0rt0nthec4t/homebridge-nest-accfactory/#readme",
    "repository": {
        "type": "git",
        "url": "git+https://github.com/n0rt0nthec4t/homebridge-nest-accfactory.git"
    },
    "bugs": {
        "url": "https://github.com/n0rt0nthec4t/homebridge-nest-accfactory/issues"
    },
    "funding": "https://github.com/n0rt0nthec4t/homebridge-nest-accfactory?sponsor=1",
    "keywords": [
        "homekit",
        "homebridge-plugin",
        "homebridge",
        "hksv",
        "homekit secure video",
        "nest",
        "google",
        "doorbell",
        "camera",
        "thermostat",
        "temperature",
        "smoke",
        "sensor",
        "floodlight"
    ],
    "main": "dist/index.js",
    "engines": {
        "node": "^20.17.0 || ^22.9.0",
        "homebridge": "^1.8.0 || ^2.0.0-beta.0"
    },
    "files": [
        "LICENSE",
        "dist/**/*",
        "config.schema.json",
        "README.md",
        "CHANGELOG.md"
    ],
    "scripts": {
        "clean": "rimraf ./dist*",
        "format": "prettier --write src/*.js src/**/*.js src/**/*.mjs",
        "lint": "eslint src/*.js src/**/*.js src/**/*.mjs --max-warnings=20",
        "build": "npm run clean && copyfiles -u 1 src/*.js dist && copyfiles -u 2 src/HomeKitDevice/*.js dist && copyfiles -u 2 src/HomeKitHistory/*.js dist && copyfiles -u 1 src/res/*.h264 dist && copyfiles -u 1 src/res/*.jpg dist && copyfiles -u 1 'src/protobuf/**/*.proto' dist",
        "prepublishOnly": "npm run lint && npm run build"
    },
    "devDependencies": {
        "@eslint/js": "^9.18.0",
        "@stylistic/eslint-plugin": "^2.13.0",
<<<<<<< HEAD
        "@types/node": "^22.13.4",
        "@typescript-eslint/parser": "^8.24.1",
=======
        "@types/node": "^22.13.5",
        "@typescript-eslint/parser": "^8.20.0",
>>>>>>> 3eedfafa
        "copyfiles": "^2.4.1",
        "eslint": "^9.21.0",
        "homebridge": "^2.0.0-beta.0",
        "prettier": "^3.4.2",
        "prettier-eslint": "^16.3.0",
        "rimraf": "^6.0.1"
    },
    "dependencies": {
        "protobufjs": "^7.4.0",
        "werift": "^0.21.10",
        "ws": "^8.18.0"
    }
}<|MERGE_RESOLUTION|>--- conflicted
+++ resolved
@@ -53,13 +53,8 @@
     "devDependencies": {
         "@eslint/js": "^9.18.0",
         "@stylistic/eslint-plugin": "^2.13.0",
-<<<<<<< HEAD
-        "@types/node": "^22.13.4",
+        "@types/node": "^22.13.5",
         "@typescript-eslint/parser": "^8.24.1",
-=======
-        "@types/node": "^22.13.5",
-        "@typescript-eslint/parser": "^8.20.0",
->>>>>>> 3eedfafa
         "copyfiles": "^2.4.1",
         "eslint": "^9.21.0",
         "homebridge": "^2.0.0-beta.0",
