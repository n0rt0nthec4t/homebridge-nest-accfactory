{
    "name": "homebridge-nest-accfactory",
    "displayName": "Nest Accfactory",
    "type": "module",
    "version": "0.2.6-alpha.3",
    "description": "Homebridge support for Nest/Google devices including HomeKit Secure Video (HKSV) support for doorbells and cameras",
    "author": "n0rt0nthec4t",
    "license": "Apache-2.0",
    "homepage": "https://github.com/n0rt0nthec4t/homebridge-nest-accfactory/#readme",
    "repository": {
        "type": "git",
        "url": "git+https://github.com/n0rt0nthec4t/homebridge-nest-accfactory.git"
    },
    "bugs": {
        "url": "https://github.com/n0rt0nthec4t/homebridge-nest-accfactory/issues"
    },
    "funding": "https://github.com/n0rt0nthec4t/homebridge-nest-accfactory?sponsor=1",
    "keywords": [
        "homekit",
        "homebridge-plugin",
        "homebridge",
        "hksv",
        "homekit secure video",
        "nest",
        "google",
        "doorbell",
        "camera",
        "thermostat",
        "temperature",
        "smoke",
        "sensor",
        "floodlight"
    ],
    "main": "dist/index.js",
    "engines": {
        "node": "^20.17.0 || ^22.9.0",
        "homebridge": "^1.8.0 || ^2.0.0-beta.0"
    },
    "files": [
        "LICENSE",
        "dist/**/*",
        "config.schema.json",
        "README.md",
        "CHANGELOG.md"
    ],
    "scripts": {
        "clean": "rimraf ./dist*",
        "format": "prettier --write src/*.js src/**/*.js src/**/*.mjs",
        "lint": "eslint src/*.js src/**/*.js src/**/*.mjs --max-warnings=20",
        "build": "npm run clean && copyfiles -u 1 src/*.js dist && copyfiles -u 2 src/HomeKitDevice/*.js dist && copyfiles -u 2 src/HomeKitHistory/*.js dist && copyfiles -u 1 src/res/*.h264 dist && copyfiles -u 1 src/res/*.jpg dist && copyfiles -u 1 'src/protobuf/**/*.proto' dist",
        "prepublishOnly": "npm run lint && npm run build"
    },
    "devDependencies": {
        "@eslint/js": "^9.18.0",
<<<<<<< HEAD
        "@stylistic/eslint-plugin": "^4.0.1",
        "@types/node": "^22.13.4",
        "@typescript-eslint/parser": "^8.20.0",
=======
        "@stylistic/eslint-plugin": "^2.13.0",
        "@types/node": "^22.13.5",
        "@typescript-eslint/parser": "^8.24.1",
>>>>>>> e9d461d8
        "copyfiles": "^2.4.1",
        "eslint": "^9.21.0",
        "homebridge": "^2.0.0-beta.0",
        "prettier": "^3.4.2",
        "prettier-eslint": "^16.3.0",
        "rimraf": "^6.0.1"
    },
    "dependencies": {
        "protobufjs": "^7.4.0",
        "werift": "^0.21.10",
        "ws": "^8.18.0"
    }
}<|MERGE_RESOLUTION|>--- conflicted
+++ resolved
@@ -52,15 +52,10 @@
     },
     "devDependencies": {
         "@eslint/js": "^9.18.0",
-<<<<<<< HEAD
         "@stylistic/eslint-plugin": "^4.0.1",
-        "@types/node": "^22.13.4",
-        "@typescript-eslint/parser": "^8.20.0",
-=======
         "@stylistic/eslint-plugin": "^2.13.0",
         "@types/node": "^22.13.5",
         "@typescript-eslint/parser": "^8.24.1",
->>>>>>> e9d461d8
         "copyfiles": "^2.4.1",
         "eslint": "^9.21.0",
         "homebridge": "^2.0.0-beta.0",
